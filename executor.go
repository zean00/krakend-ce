package main

import (
	"context"
	"fmt"
	"os"

	krakendbf "github.com/devopsfaith/bloomfilter/krakend"
	"github.com/devopsfaith/krakend-cobra"
	"github.com/devopsfaith/krakend-gologging"
	jose "github.com/devopsfaith/krakend-jose"
	metrics "github.com/devopsfaith/krakend-metrics/gin"
	opencensus "github.com/devopsfaith/krakend-opencensus"
	_ "github.com/devopsfaith/krakend-opencensus/exporter/influxdb"
	_ "github.com/devopsfaith/krakend-opencensus/exporter/jaeger"
	_ "github.com/devopsfaith/krakend-opencensus/exporter/prometheus"
	_ "github.com/devopsfaith/krakend-opencensus/exporter/zipkin"
	"github.com/devopsfaith/krakend-usage/client"
	"github.com/devopsfaith/krakend/config"
	"github.com/devopsfaith/krakend/logging"
	krakendrouter "github.com/devopsfaith/krakend/router"
	router "github.com/devopsfaith/krakend/router/gin"
	"github.com/gin-gonic/gin"
	"github.com/go-contrib/uuid"
	"github.com/letgoapp/krakend-influx"
)

func NewExecutor(ctx context.Context) cmd.Executor {
	return func(cfg config.ServiceConfig) {
		logger, gologgingErr := gologging.NewLogger(cfg.ExtraConfig)
		if gologgingErr != nil {
			var err error
			logger, err = logging.NewLogger("DEBUG", os.Stdout, "")
			if err != nil {
				return
			}
			logger.Error("unable to create the gologging logger:", gologgingErr.Error())
		}

<<<<<<< HEAD
		logger.Info("Listening on port:", cfg.Port)
=======
		startReporter(ctx, logger, cfg)
>>>>>>> 9a611ae7

		reg := RegisterSubscriberFactories(ctx, cfg, logger)

		// create the metrics collector
		metricCollector := metrics.New(ctx, cfg.ExtraConfig, logger)

		if err := influxdb.New(ctx, cfg.ExtraConfig, metricCollector, logger); err != nil {
			logger.Warning(err.Error())
		}

		if err := opencensus.Register(ctx, cfg); err != nil {
			logger.Warning("opencensus:", err.Error())
		}

		rejecter, err := krakendbf.Register(ctx, "krakend-bf", cfg, logger, reg)
		if err != nil {
			logger.Warning("registering the BloomFilter:", err.Error())
		}

		// setup the krakend router
		routerFactory := router.NewFactory(router.Config{
			Engine:         NewEngine(cfg, logger),
			ProxyFactory:   NewProxyFactory(logger, NewBackendFactory(logger, metricCollector), metricCollector),
			Middlewares:    []gin.HandlerFunc{},
			Logger:         logger,
			HandlerFactory: NewHandlerFactory(logger, metricCollector, jose.RejecterFunc(rejecter.RejectToken)),
			RunServer:      krakendrouter.RunServer,
		})

		// start the engines
		routerFactory.NewWithContext(ctx).Run(cfg)
	}
}

func startReporter(ctx context.Context, logger logging.Logger, cfg config.ServiceConfig) {
	if os.Getenv(usageDisable) == "1" {
		logger.Info("usage report client disabled")
		return
	}

	clusterID, err := cfg.Hash()
	if err != nil {
		logger.Warning("unable to hash the service configuration:", err.Error())
		return
	}

	go func() {
		serverID := uuid.NewV4().String()
		logger.Info(fmt.Sprintf("registering usage stats for cluster ID '%s'", clusterID))

		if err := client.StartReporter(ctx, client.Options{
			ClusterID: clusterID,
			ServerID:  serverID,
		}); err != nil {
			logger.Warning("unable to create the usage report client:", err.Error())
		}
	}()
}<|MERGE_RESOLUTION|>--- conflicted
+++ resolved
@@ -37,11 +37,9 @@
 			logger.Error("unable to create the gologging logger:", gologgingErr.Error())
 		}
 
-<<<<<<< HEAD
 		logger.Info("Listening on port:", cfg.Port)
-=======
-		startReporter(ctx, logger, cfg)
->>>>>>> 9a611ae7
+
+    startReporter(ctx, logger, cfg)
 
 		reg := RegisterSubscriberFactories(ctx, cfg, logger)
 
